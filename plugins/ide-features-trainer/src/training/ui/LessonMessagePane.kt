--- conflicted
+++ resolved
@@ -9,12 +9,6 @@
 import com.intellij.util.ui.JBUI
 import com.intellij.util.ui.UIUtil
 import icons.FeaturesTrainerIcons
-<<<<<<< HEAD
-import training.keymap.KeymapUtil
-import training.learn.LearnBundle
-import training.util.invokeActionForFocusContext
-=======
->>>>>>> 3f278d0e
 import java.awt.*
 import java.awt.event.MouseAdapter
 import java.awt.event.MouseEvent
@@ -35,15 +29,9 @@
     var start: Int = 0,
     var end: Int = 0
   )
-<<<<<<< HEAD
-
-  private data class RangeData(var range: IntRange, val action: (Point) -> Unit)
-
-=======
 
   private data class RangeData(var range: IntRange, val action: (Point, Int) -> Unit)
 
->>>>>>> 3f278d0e
   private val activeMessages = mutableListOf<LessonMessage>()
   private val restoreMessages = mutableListOf<LessonMessage>()
   private val inactiveMessages = mutableListOf<LessonMessage>()
@@ -203,11 +191,7 @@
         when (part.type) {
           MessagePart.MessageType.TEXT_REGULAR -> insertText(part.text, REGULAR)
           MessagePart.MessageType.TEXT_BOLD -> insertText(part.text, BOLD)
-<<<<<<< HEAD
-          MessagePart.MessageType.SHORTCUT -> appendShortcut(part).let { ranges.add(it) }
-=======
           MessagePart.MessageType.SHORTCUT -> appendShortcut(part)?.let { ranges.add(it) }
->>>>>>> 3f278d0e
           MessagePart.MessageType.CODE -> insertText(" ${part.text} ", CODE)
           MessagePart.MessageType.CHECK -> insertText(part.text, ROBOTO)
           MessagePart.MessageType.LINK -> appendLink(part)?.let { ranges.add(it) }
@@ -270,44 +254,9 @@
     return RangeData(clickRange) { p, h -> showShortcutBalloon(p, h, actionId) }
   }
 
-<<<<<<< HEAD
-  private fun showShortcutBalloon(it: Point, actionName: String?, shortcut: String) {
-    lateinit var balloon: Balloon
-    val jPanel = JPanel()
-    jPanel.layout = BoxLayout(jPanel, BoxLayout.Y_AXIS)
-    if (SystemInfo.isMac) {
-      jPanel.add(JLabel(KeymapUtil.decryptMacShortcut(shortcut)))
-    }
-    val action = actionName?.let { ActionManager.getInstance().getAction(it) }
-    if (action != null) {
-      jPanel.add(JLabel(action.templatePresentation.text))
-      jPanel.add(LinkLabel<Any>(LearnBundle.message("shortcut.balloon.apply.this.action"), null) { _, _ ->
-        invokeActionForFocusContext(action)
-        balloon.hide()
-      })
-      jPanel.add(LinkLabel<Any>(LearnBundle.message("shortcut.balloon.add.shortcut"), null) { _, _ ->
-        KeymapPanel.addKeyboardShortcut(actionName, ActionShortcutRestrictions.getInstance().getForActionId(actionName),
-                                        KeymapManager.getInstance().activeKeymap, this)
-        balloon.hide()
-        repaint()
-      })
-    }
-    val builder = JBPopupFactory.getInstance()
-      .createDialogBalloonBuilder(jPanel, null)
-      //.setRequestFocus(true)
-      .setHideOnClickOutside(true)
-      .setCloseButtonEnabled(true)
-      .setAnimationCycle(0)
-      .setBlockClicksThroughBalloon(true)
-    //.setContentInsets(Insets(0, 0, 0, 0))
-    builder.setBorderColor(JBColor(Color.BLACK, Color.WHITE))
-    balloon = builder.createBalloon()
-    balloon.show(RelativePoint(this, it), Balloon.Position.below)
-=======
   private fun showShortcutBalloon(point: Point, height: Int, actionName: String?) {
     if (actionName == null) return
     showActionKeyPopup(this, point, height, actionName)
->>>>>>> 3f278d0e
   }
 
   private fun appendClickableRange(clickable: String, attributeSet: SimpleAttributeSet): IntRange {
