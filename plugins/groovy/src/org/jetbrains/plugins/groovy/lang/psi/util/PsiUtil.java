--- conflicted
+++ resolved
@@ -1185,7 +1185,6 @@
     }
     return context;
   }
-<<<<<<< HEAD
 
   public static String getAnnoAttributeValue(PsiAnnotation annotation, final String attributeName, String defaultValue) {
     PsiAnnotationMemberValue value = annotation.findAttributeValue(attributeName);
@@ -1208,6 +1207,4 @@
     }
     return defaultValue;
   }
-=======
->>>>>>> 99d26f6b
 }