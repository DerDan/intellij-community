// Copyright 2000-2020 JetBrains s.r.o. Use of this source code is governed by the Apache 2.0 license that can be found in the LICENSE file.
package com.intellij.openapi.editor.impl;

import com.intellij.openapi.editor.colors.GroupNumbers;
<<<<<<< HEAD
import com.intellij.openapi.editor.colors.impl.EditorFontCacheImpl;
import com.intellij.openapi.editor.colors.GroupNumbers;
import com.intellij.openapi.editor.colors.impl.EditorFontCacheImpl;
=======
>>>>>>> a0f95f08
import com.intellij.openapi.editor.impl.view.FontLayoutService;
import com.intellij.openapi.util.SystemInfo;
import it.unimi.dsi.fastutil.ints.IntOpenHashSet;
import it.unimi.dsi.fastutil.ints.IntSet;
import org.intellij.lang.annotations.JdkConstants;
import org.jetbrains.annotations.NotNull;
import sun.font.CompositeGlyphMapper;
import sun.font.FontDesignMetrics;

import java.awt.*;
import java.awt.font.FontRenderContext;

public final class FontInfo {
  public static final FontRenderContext DEFAULT_CONTEXT = new FontRenderContext(null, false, false);

  private static final Font DUMMY_FONT = new Font(null);

  private final Font myFont;
  private final GroupNumbers myGroupNumbers;
  private final int mySize;
  private final IntSet mySafeCharacters = new IntOpenHashSet();
  private final FontRenderContext myContext;
  private FontMetrics myFontMetrics = null;

  /**
   * To get valid font metrics from this {@link FontInfo} instance, pass valid {@link FontRenderContext} here as a parameter.
   */
  public FontInfo(final String familyName, final int size, @JdkConstants.FontStyle int style, boolean useLigatures,
                  GroupNumbers groupNumbers, FontRenderContext fontRenderContext) {
    mySize = size;
<<<<<<< HEAD
    myFont = EditorFontCacheImpl.deriveFontWithLigatures(new Font(familyName, style, size), useLigatures);
=======
    Font font = new Font(familyName, style, size);
    myFont = useLigatures ? font.deriveFont(LIGATURES_ATTRIBUTES) : font;
>>>>>>> a0f95f08
    myGroupNumbers = groupNumbers;
    myContext = fontRenderContext;
  }

  /**
   * To get valid font metrics from this {@link FontInfo} instance, pass valid {@link FontRenderContext} here as a parameter.
   */
  public FontInfo(Font font, int size, boolean useLigatures, GroupNumbers groupNumbers, FontRenderContext fontRenderContext) {
    mySize = size;
<<<<<<< HEAD
    myFont = EditorFontCacheImpl.deriveFontWithLigatures(font.deriveFont((float)size), useLigatures);
=======
    font = font.deriveFont((float)size);
    if (useLigatures) {
      font = font.deriveFont(LIGATURES_ATTRIBUTES);
    }
    myFont = font;
>>>>>>> a0f95f08
    myGroupNumbers = groupNumbers;
    myContext = fontRenderContext;
  }

  public boolean canDisplay(int codePoint) {
    try {
      if (codePoint < 128) return true;
      if (mySafeCharacters.contains(codePoint)) return true;
      if (canDisplay(myFont, codePoint, false)) {
        mySafeCharacters.add(codePoint);
        return true;
      }
      return false;
    }
    catch (Exception e) {
      // JRE has problems working with the font. Just skip.
      return false;
    }
  }

  public static boolean canDisplay(@NotNull Font font, int codePoint, boolean disableFontFallback) {
    if (!Character.isValidCodePoint(codePoint)) return false;
    if (disableFontFallback && SystemInfo.isMac) {
      int glyphCode = font.createGlyphVector(DEFAULT_CONTEXT, new String(new int[]{codePoint}, 0, 1)).getGlyphCode(0);
      return (glyphCode & CompositeGlyphMapper.GLYPHMASK) != 0 && (glyphCode & CompositeGlyphMapper.SLOTMASK) == 0;
    }
    else {
      return font.canDisplay(codePoint);
    }
  }

  public Font getFont() {
    return myFont;
  }

  public GroupNumbers getGroupNumbers() {
    return myGroupNumbers;
  }
  public int charWidth(int codePoint) {
    final FontMetrics metrics = fontMetrics();
    return FontLayoutService.getInstance().charWidth(metrics, codePoint);
  }

  public float charWidth2D(int codePoint) {
    FontMetrics metrics = fontMetrics();
    return FontLayoutService.getInstance().charWidth2D(metrics, codePoint);
  }

  public synchronized FontMetrics fontMetrics() {
    if (myFontMetrics == null) {
      myFontMetrics = getFontMetrics(myFont, myContext == null ? getFontRenderContext(null) : myContext);
    }
    return myFontMetrics;
  }

  @NotNull
  public static FontMetrics getFontMetrics(@NotNull Font font, @NotNull FontRenderContext fontRenderContext) {
    return FontDesignMetrics.getMetrics(font, fontRenderContext);
  }

  public static FontRenderContext getFontRenderContext(Component component) {
    if (component == null) {
        return DEFAULT_CONTEXT;
    }
    return component.getFontMetrics(DUMMY_FONT).getFontRenderContext();
  }

  public int getSize() {
    return mySize;
  }

  public FontRenderContext getFontRenderContext() {
    return myContext;
  }

  @Override
  public boolean equals(Object o) {
    if (this == o) return true;
    if (o == null || getClass() != o.getClass()) return false;

    FontInfo fontInfo = (FontInfo)o;

    if (myGroupNumbers != fontInfo.myGroupNumbers) return false;
    if (!myFont.equals(fontInfo.myFont)) return false;

    return true;
  }

  @Override
  public int hashCode() {
    return myGroupNumbers.hashCode() + 31 * myFont.hashCode();
  }
}<|MERGE_RESOLUTION|>--- conflicted
+++ resolved
@@ -2,12 +2,6 @@
 package com.intellij.openapi.editor.impl;
 
 import com.intellij.openapi.editor.colors.GroupNumbers;
-<<<<<<< HEAD
-import com.intellij.openapi.editor.colors.impl.EditorFontCacheImpl;
-import com.intellij.openapi.editor.colors.GroupNumbers;
-import com.intellij.openapi.editor.colors.impl.EditorFontCacheImpl;
-=======
->>>>>>> a0f95f08
 import com.intellij.openapi.editor.impl.view.FontLayoutService;
 import com.intellij.openapi.util.SystemInfo;
 import it.unimi.dsi.fastutil.ints.IntOpenHashSet;
@@ -38,12 +32,7 @@
   public FontInfo(final String familyName, final int size, @JdkConstants.FontStyle int style, boolean useLigatures,
                   GroupNumbers groupNumbers, FontRenderContext fontRenderContext) {
     mySize = size;
-<<<<<<< HEAD
     myFont = EditorFontCacheImpl.deriveFontWithLigatures(new Font(familyName, style, size), useLigatures);
-=======
-    Font font = new Font(familyName, style, size);
-    myFont = useLigatures ? font.deriveFont(LIGATURES_ATTRIBUTES) : font;
->>>>>>> a0f95f08
     myGroupNumbers = groupNumbers;
     myContext = fontRenderContext;
   }
@@ -53,15 +42,7 @@
    */
   public FontInfo(Font font, int size, boolean useLigatures, GroupNumbers groupNumbers, FontRenderContext fontRenderContext) {
     mySize = size;
-<<<<<<< HEAD
     myFont = EditorFontCacheImpl.deriveFontWithLigatures(font.deriveFont((float)size), useLigatures);
-=======
-    font = font.deriveFont((float)size);
-    if (useLigatures) {
-      font = font.deriveFont(LIGATURES_ATTRIBUTES);
-    }
-    myFont = font;
->>>>>>> a0f95f08
     myGroupNumbers = groupNumbers;
     myContext = fontRenderContext;
   }
