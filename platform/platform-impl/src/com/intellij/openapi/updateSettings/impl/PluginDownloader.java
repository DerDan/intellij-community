// Copyright 2000-2020 JetBrains s.r.o. Use of this source code is governed by the Apache 2.0 license that can be found in the LICENSE file.
package com.intellij.openapi.updateSettings.impl;

import com.intellij.ide.IdeBundle;
import com.intellij.ide.plugins.*;
import com.intellij.ide.plugins.marketplace.MarketplaceRequests;
import com.intellij.ide.startup.StartupActionScriptManager;
import com.intellij.openapi.application.Application;
import com.intellij.openapi.application.ApplicationManager;
import com.intellij.openapi.application.ModalityState;
import com.intellij.openapi.application.PermanentInstallationID;
import com.intellij.openapi.application.impl.ApplicationInfoImpl;
import com.intellij.openapi.diagnostic.Logger;
import com.intellij.openapi.extensions.PluginId;
import com.intellij.openapi.progress.ProgressIndicator;
import com.intellij.openapi.ui.Messages;
import com.intellij.openapi.util.BuildNumber;
import com.intellij.util.Urls;
import com.intellij.util.text.VersionComparatorUtil;
import com.intellij.xml.util.XmlStringUtil;
import org.jetbrains.annotations.Nls;
import org.jetbrains.annotations.NotNull;
import org.jetbrains.annotations.Nullable;

import javax.swing.*;
import java.io.File;
import java.io.IOException;
import java.net.URI;
import java.net.URISyntaxException;
import java.net.URL;
import java.nio.file.Path;
import java.util.Date;
import java.util.HashMap;
import java.util.List;
import java.util.Map;

/**
 * @author anna
 */
public final class PluginDownloader {
  private static final Logger LOG = Logger.getInstance(PluginDownloader.class);

  private final PluginId myPluginId;
  private final String myPluginName;
  private final @Nullable String myProductCode;
  private final Date myReleaseDate;
  private final int myReleaseVersion;
  private final boolean myLicenseOptional;
  private final String myDescription;
  private final @NotNull List<IdeaPluginDependency> myDependencies;

  private final String myPluginUrl;
  private final BuildNumber myBuildNumber;

  private String myPluginVersion;
  private IdeaPluginDescriptor myDescriptor;
  private File myFile;
  private Path myOldFile;
  private MarketplaceRequests myMarketplaceRequests = MarketplaceRequests.getInstance();

  private boolean myShownErrors;

  private PluginDownloader(@NotNull IdeaPluginDescriptor descriptor, @NotNull String url, @Nullable BuildNumber buildNumber) {
    myPluginId = descriptor.getPluginId();
    myPluginName = descriptor.getName();
    myProductCode = descriptor.getProductCode();
    myReleaseDate = descriptor.getReleaseDate();
    myReleaseVersion = descriptor.getReleaseVersion();
    myLicenseOptional = descriptor.isLicenseOptional();
    myDescription = descriptor.getDescription();
    myDependencies = descriptor.getDependencies();

    myPluginUrl = url;
    myBuildNumber = buildNumber;

    myPluginVersion = descriptor.getVersion();
    myDescriptor = descriptor;
  }

  public void setMarketplaceRequests(MarketplaceRequests requests) {
    myMarketplaceRequests = requests;
  }

  /**
   * @deprecated Use {@link #getId()}
   */
  @Deprecated
  public @NotNull String getPluginId() {
    return myPluginId.getIdString();
  }

  public @NotNull PluginId getId() {
    return myPluginId;
  }

  public String getPluginVersion() {
    return myPluginVersion;
  }

  public @NotNull String getPluginName() {
    return myPluginName != null ? myPluginName : myPluginId.getIdString();
  }

  public @Nullable String getProductCode() {
    return myProductCode;
  }

  public Date getReleaseDate() {
    return myReleaseDate;
  }

  public int getReleaseVersion() {
    return myReleaseVersion;
  }

  public boolean isLicenseOptional() {
    return myLicenseOptional;
  }

  public @Nullable BuildNumber getBuildNumber() {
    return myBuildNumber;
  }

  public @NotNull IdeaPluginDescriptor getDescriptor() {
    return myDescriptor;
  }

  public File getFile() {
    return myFile;
  }

  public boolean isShownErrors() {
    return myShownErrors;
  }

  public boolean prepareToInstall(@NotNull ProgressIndicator indicator) throws IOException {
    return prepareToInstallAndLoadDescriptor(indicator) != null;
  }

  public @Nullable IdeaPluginDescriptorImpl prepareToInstallAndLoadDescriptor(@NotNull ProgressIndicator indicator) throws IOException {
    return prepareToInstallAndLoadDescriptor(indicator, true);
  }

  @Nullable
  public IdeaPluginDescriptorImpl prepareToInstallAndLoadDescriptor(@NotNull ProgressIndicator indicator, boolean showMessageOnError)
    throws IOException {
    myShownErrors = false;

    if (myFile != null) {
      IdeaPluginDescriptorImpl actualDescriptor = PluginDescriptorLoader.loadDescriptorFromArtifact(myFile.toPath(), myBuildNumber);
      if (actualDescriptor == null) {
        reportError(showMessageOnError, IdeBundle.message("error.descriptor.load.failed", myFile.getPath()));
      }
      myDescriptor = actualDescriptor;
      return actualDescriptor;
    }

    IdeaPluginDescriptor descriptor = null;
    if (!Boolean.getBoolean(StartupActionScriptManager.STARTUP_WIZARD_MODE) &&
        PluginManagerCore.isPluginInstalled(myPluginId)) {
      //store old plugins file
      descriptor = PluginManagerCore.getPlugin(myPluginId);
      LOG.assertTrue(descriptor != null);
      if (myPluginVersion != null && compareVersionsSkipBrokenAndIncompatible(myPluginVersion, descriptor) <= 0) {
        LOG.info("Plugin " + myPluginId + ": current version (max) " + myPluginVersion);
        return null;
      }
      myOldFile = descriptor.isBundled() ? null : descriptor.getPluginPath();
    }

    // download plugin
    String errorMessage = null;
    try {
      myFile = downloadPlugin(indicator);
    }
    catch (IOException ex) {
      myFile = null;
      LOG.warn(ex);
      errorMessage = ex.getMessage();
    }
    if (myFile == null) {
      reportError(showMessageOnError, errorMessage);
      return null;
    }

    IdeaPluginDescriptorImpl actualDescriptor = PluginDescriptorLoader.loadDescriptorFromArtifact(myFile.toPath(), myBuildNumber);
    if (actualDescriptor != null) {
      InstalledPluginsState state = InstalledPluginsState.getInstanceIfLoaded();
      if (state != null && state.wasUpdated(actualDescriptor.getPluginId())) {
        reportError(showMessageOnError, IdeBundle.message("error.pending.update", getPluginName()));
        return null; //already updated
      }

      myPluginVersion = actualDescriptor.getVersion();
      if (descriptor != null && compareVersionsSkipBrokenAndIncompatible(myPluginVersion, descriptor) <= 0) {
        LOG.info("Plugin " + myPluginId + ": current version (max) " + myPluginVersion);
        reportError(showMessageOnError, IdeBundle.message("error.older.update", myPluginVersion, descriptor.getVersion()));
        return null; //was not updated
      }

      myDescriptor = actualDescriptor;

      if (PluginManagerCore.isIncompatible(actualDescriptor, myBuildNumber)) {
        LOG.info("Plugin " + myPluginId + " is incompatible with current installation " +
                 "(since:" + actualDescriptor.getSinceBuild() + " until:" + actualDescriptor.getUntilBuild() + ")");
        String incompatibleMessage =
          PluginManagerCore.getIncompatibleMessage(myBuildNumber != null ? myBuildNumber : PluginManagerCore.getBuildNumber(),
                                                   actualDescriptor.getSinceBuild(),
                                                   actualDescriptor.getUntilBuild());
        reportError(showMessageOnError, IdeBundle.message("error.incompatible.update", XmlStringUtil.escapeString(incompatibleMessage)));
        return null; //host outdated plugins, no compatible plugin for new version
      }
    }
    else {
      reportError(showMessageOnError, IdeBundle.message("error.downloaded.descriptor.load.failed"));
    }

    return actualDescriptor;
  }

  private void reportError(boolean showMessageOnError, @Nullable @Nls String errorMessage) {
    LOG.info("PluginDownloader error: " + errorMessage);
    Application app = ApplicationManager.getApplication();
    if (app != null) {
      myShownErrors = true;
      if (showMessageOnError) {
        if (errorMessage == null) {
          errorMessage = IdeBundle.message("unknown.error");
        }
        String text = IdeBundle.message("error.plugin.was.not.installed", getPluginName(), errorMessage);
        String title = IdeBundle.message("title.plugin.installation");
        app.invokeLater(() -> Messages.showErrorDialog(text, title), ModalityState.any());
      }
    }
  }

  public static int compareVersionsSkipBrokenAndIncompatible(String newPluginVersion,
                                                             @NotNull IdeaPluginDescriptor existingPlugin) {
    int state = VersionComparatorUtil.compare(newPluginVersion, existingPlugin.getVersion());
    if (state < 0 && (PluginManagerCore.isBrokenPlugin(existingPlugin) || PluginManagerCore.isIncompatible(existingPlugin))) {
      state = 1;
    }
    return state;
  }

  public void install() throws IOException {
    if (myFile == null) {
      throw new IOException("Plugin '" + getPluginName() + "' was not successfully downloaded");
    }

<<<<<<< HEAD
    PluginInstaller.installAfterRestart(myFile, !UpdateSettings.getInstance().isKeepPluginsArchive(), myOldFile, myDescriptor);
=======
    PluginInstaller.installAfterRestart(myFile.toPath(), true, myOldFile, myDescriptor);
>>>>>>> ab5fcb1d

    InstalledPluginsState state = InstalledPluginsState.getInstanceIfLoaded();
    if (state != null) {
      state.onPluginInstall(myDescriptor, PluginManagerCore.isPluginInstalled(myDescriptor.getPluginId()), true);
    }
    else {
      InstalledPluginsState.addPreInstalledPlugin(myDescriptor);
    }
  }

  public boolean tryInstallWithoutRestart(@Nullable JComponent ownerComponent) {
    final IdeaPluginDescriptorImpl descriptorImpl = (IdeaPluginDescriptorImpl)myDescriptor;
    if (!DynamicPlugins.allowLoadUnloadWithoutRestart(descriptorImpl)) return false;

    if (myOldFile != null) {
      IdeaPluginDescriptor installedPlugin = PluginManagerCore.getPlugin(myDescriptor.getPluginId());
      if (installedPlugin == null) {
        return false;
      }
      IdeaPluginDescriptorImpl installedPluginDescriptor =
        PluginDescriptorLoader.tryLoadFullDescriptor((IdeaPluginDescriptorImpl)installedPlugin);
      if (installedPluginDescriptor == null || !DynamicPlugins.unloadPlugin(installedPluginDescriptor,
                                                                            new DynamicPlugins.UnloadPluginOptions().withUpdate(true)
                                                                              .withWaitForClassloaderUnload(true))) {
        return false;
      }
    }

    return PluginInstaller.installAndLoadDynamicPlugin(myFile.toPath(), ownerComponent, descriptorImpl);
  }

  private @NotNull File downloadPlugin(@NotNull ProgressIndicator indicator) throws IOException {
    indicator.checkCanceled();
    indicator.setText2(IdeBundle.message("progress.downloading.plugin", getPluginName()));
    if (myOldFile == null) {
      return myMarketplaceRequests.downloadPlugin(myPluginUrl, indicator);
    }
    else {
      return myMarketplaceRequests.downloadPluginViaBlockMap(myPluginUrl, myOldFile, indicator);
    }
  }

  // creators-converters
  public static PluginDownloader createDownloader(@NotNull IdeaPluginDescriptor descriptor) throws IOException {
    return createDownloader(descriptor, null, null);
  }

  public static @NotNull PluginDownloader createDownloader(
    @NotNull IdeaPluginDescriptor descriptor,
    @Nullable String host,
    @Nullable BuildNumber buildNumber
  ) throws IOException {
    String url;
    try {
      if (host != null && descriptor instanceof PluginNode) {
        url = ((PluginNode)descriptor).getDownloadUrl();
        if (!new URI(url).isAbsolute()) {
          url = new URL(new URL(host), url).toExternalForm();
        }
      }
      else {
        final Map<String, String> parameters = new HashMap<>();
        parameters.put("id", descriptor.getPluginId().getIdString());
        parameters.put("build", getBuildNumberForDownload(buildNumber));
        parameters.put("uuid", PermanentInstallationID.get());
        url = Urls
          .newFromEncoded(ApplicationInfoImpl.getShadowInstance().getPluginsDownloadUrl())
          .addParameters(parameters)
          .toExternalForm();
      }
    }
    catch (URISyntaxException e) {
      throw new IOException(e);
    }
    return new PluginDownloader(descriptor, url, buildNumber);
  }

  public static @NotNull String getBuildNumberForDownload(@Nullable BuildNumber buildNumber) {
    return buildNumber != null ? buildNumber.asString() : MarketplaceRequests.getInstance().getBuildForPluginRepositoryRequests();
  }

  public static @NotNull PluginNode createPluginNode(@Nullable String host, @NotNull PluginDownloader downloader) {
    IdeaPluginDescriptor descriptor = downloader.getDescriptor();
    if (descriptor instanceof PluginNode) {
      return (PluginNode)descriptor;
    }

    PluginNode node = new PluginNode(downloader.myPluginId);
    node.setName(downloader.getPluginName());
    node.setProductCode(downloader.getProductCode());
    node.setReleaseDate(downloader.getReleaseDate());
    node.setReleaseVersion(downloader.getReleaseVersion());
    node.setLicenseOptional(downloader.isLicenseOptional());
    node.setVersion(downloader.getPluginVersion());
    node.setRepositoryName(host);
    node.setDownloadUrl(downloader.myPluginUrl);
    node.setDependencies(downloader.myDependencies);
    node.setDescription(downloader.myDescription);
    return node;
  }
}<|MERGE_RESOLUTION|>--- conflicted
+++ resolved
@@ -142,8 +142,7 @@
   }
 
   @Nullable
-  public IdeaPluginDescriptorImpl prepareToInstallAndLoadDescriptor(@NotNull ProgressIndicator indicator, boolean showMessageOnError)
-    throws IOException {
+  public IdeaPluginDescriptorImpl prepareToInstallAndLoadDescriptor(@NotNull ProgressIndicator indicator, boolean showMessageOnError) throws IOException {
     myShownErrors = false;
 
     if (myFile != null) {
@@ -248,11 +247,7 @@
       throw new IOException("Plugin '" + getPluginName() + "' was not successfully downloaded");
     }
 
-<<<<<<< HEAD
     PluginInstaller.installAfterRestart(myFile, !UpdateSettings.getInstance().isKeepPluginsArchive(), myOldFile, myDescriptor);
-=======
-    PluginInstaller.installAfterRestart(myFile.toPath(), true, myOldFile, myDescriptor);
->>>>>>> ab5fcb1d
 
     InstalledPluginsState state = InstalledPluginsState.getInstanceIfLoaded();
     if (state != null) {
@@ -272,11 +267,9 @@
       if (installedPlugin == null) {
         return false;
       }
-      IdeaPluginDescriptorImpl installedPluginDescriptor =
-        PluginDescriptorLoader.tryLoadFullDescriptor((IdeaPluginDescriptorImpl)installedPlugin);
+      IdeaPluginDescriptorImpl installedPluginDescriptor = PluginDescriptorLoader.tryLoadFullDescriptor((IdeaPluginDescriptorImpl)installedPlugin);
       if (installedPluginDescriptor == null || !DynamicPlugins.unloadPlugin(installedPluginDescriptor,
-                                                                            new DynamicPlugins.UnloadPluginOptions().withUpdate(true)
-                                                                              .withWaitForClassloaderUnload(true))) {
+                                                                            new DynamicPlugins.UnloadPluginOptions().withUpdate(true).withWaitForClassloaderUnload(true))) {
         return false;
       }
     }
