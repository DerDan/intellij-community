--- conflicted
+++ resolved
@@ -149,17 +149,6 @@
     }
   }
 
-<<<<<<< HEAD
-    runActivities(dumbAwareActivities);
-
-    if (!normalActivities.isEmpty()) {
-      DumbService.getInstance(myProject).runWhenSmart(new Runnable() {
-        public void run() {
-          runActivities(normalActivities);
-        }
-      });
-    }
-=======
   // queue each activity in smart mode separately so that if one of them starts dumb mode, the next ones just wait for it to finish
   private void queueSmartModeActivity(final Runnable activity) {
     DumbService.getInstance(myProject).runWhenSmart(new Runnable() {
@@ -168,7 +157,6 @@
         runActivity(activity);
       }
     });
->>>>>>> 66821ebe
   }
 
   public synchronized void runPostStartupActivities() {
