--- conflicted
+++ resolved
@@ -138,29 +138,19 @@
     return panel.myAdditionalPanel;
   }
 
-<<<<<<< HEAD
-  protected InspectionToolsConfigurable createConfigurable(ProjectInspectionProfileManagerImpl projectProfileManager, JComboBox profilesCombo) {
-    return new ExternalProfilesComboboxAwareInspectionToolsConfigurable(projectProfileManager, profilesCombo);
-=======
   protected InspectionToolsConfigurable createConfigurable(InspectionProjectProfileManager projectProfileManager,
                                                            InspectionProfileManager profileManager,
                                                            final ProfilesComboBox profilesCombo) {
     return new ExternalProfilesComboboxAwareInspectionToolsConfigurable(projectProfileManager, profileManager, profilesCombo);
->>>>>>> 85816de4
   }
 
   protected static class ExternalProfilesComboboxAwareInspectionToolsConfigurable extends InspectionToolsConfigurable {
     private final ProfilesComboBox myProfilesCombo;
 
-<<<<<<< HEAD
-    public ExternalProfilesComboboxAwareInspectionToolsConfigurable(@NotNull ProjectInspectionProfileManagerImpl projectProfileManager, JComboBox profilesCombo) {
-      super(projectProfileManager);
-=======
     public ExternalProfilesComboboxAwareInspectionToolsConfigurable(@NotNull InspectionProjectProfileManager projectProfileManager,
                                                                     InspectionProfileManager profileManager,
                                                                     ProfilesComboBox profilesCombo) {
       super(projectProfileManager, profileManager);
->>>>>>> 85816de4
       myProfilesCombo = profilesCombo;
     }
 
